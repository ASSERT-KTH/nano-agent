--- conflicted
+++ resolved
@@ -1,7 +1,3 @@
 from .agent import Agent 
 
-<<<<<<< HEAD
-__version__ = "3.3.2"
-=======
-__version__ = "3.3.1"
->>>>>>> b842170c
+__version__ = "3.3.2"